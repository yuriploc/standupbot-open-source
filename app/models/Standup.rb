--- conflicted
+++ resolved
@@ -5,6 +5,7 @@
   ANSWERING = 'answering'
   COMPLETE  = 'complete'
   VACATION  = 'vacation'
+  NOT_AVAILABLE = "not_available"
 
   belongs_to :user
   belongs_to :channel
@@ -13,14 +14,11 @@
 
   scope :for, -> user_id, channel_id { where(user_id: user_id, channel_id: channel_id) }
   scope :today, -> { where(created_at: Time.zone.now.beginning_of_day..Time.zone.now.end_of_day) }
-<<<<<<< HEAD
 
   scope :in_progress, -> { where(status: [ACTIVE, ANSWERING]) }
   scope :pending, -> { where(status: PENDING) }
   scope :completed, -> { where(status: [VACATION, COMPLETE]) }
-=======
-  scope :completed, -> { where(status: [VACATION, COMPLETE, "not_available"]) }
->>>>>>> 3fe5ea7f
+  scope :completed, -> { where(status: [VACATION, COMPLETE, NOT_AVAILABLE]) }
 
   scope :sorted, -> { order(order: :asc) }
 
